<<<<<<< HEAD
import tkinter as tk
from tkinter import ttk

def on_button1_click():
    """Function to be called when the button is clicked."""
    label.config(text="Enter Manager!")

def on_button2_click():
    """Function to be called when the button is clicked."""
    label.config(text="Enter Employee!")

# Create the main window
root = tk.Tk()
root.title("Spork Scheduler")
root.geometry("500x350")

# Create a label widget
label = tk.Label(root, text="Welcome!")
label.pack(expand=True) # Add some vertical padding

#frame to hold button
button_frame=tk.Frame(root)
button_frame.pack(expand=True)
# Create a button widget
button = tk.Button(button_frame, text="Manager", command=on_button1_click)
button2 = tk.Button(button_frame, text="Employee", command=on_button2_click)
button.pack(side=tk.LEFT, padx=20)
button2.pack(side=tk.RIGHT, padx=20)

=======
import time, xmlrpc.client, subprocess, atexit, tkinter as tk

IS_DEBUG_BUILD = True
if IS_DEBUG_BUILD:
    BUILD = "debug"
else:
    BUILD = "release"

# open the server in parallel
srv = subprocess.Popen([f"./target/{BUILD}/gvsu-cis350-sporks.exe"])

# create a line of communication with the server
with xmlrpc.client.ServerProxy("http://127.0.0.1:8080") as proxy:

    def close_server():
        print("attempting to close server")
        proxy.quit({})
        slept = 0
        while srv.poll() is None:
            # still running after 5 seconds
            if slept >= 2:
                print("close failed, terminating server")
                srv.terminate()
                break
            else:
                time.sleep(0.01)
                slept += 0.01
        slept = 0
        while srv.poll() is None:
            # still running 5 seconds after termination
            if slept >= 5:
                print("termination failed, killing server")
                srv.kill()
                break
            else:
                time.sleep(0.01)
                slept += 0.01
        print("finished")

    atexit.register(close_server)

    def on_button_click():
        """Function to be called when the button is clicked."""
        label.config(text="Button was clicked!")

    def add_task():
        added = proxy.add_tasks({'to_add': [{'title': "foo"}]})

    def add_user():
        added = proxy.add_users({'to_add': [{'name': "Edward Coolguy"}]})

    # Create the main window
    root = tk.Tk()
    root.title("Simple Tkinter App")
    root.geometry("640x480")
>>>>>>> 7b0d8899

    # Create a label widget
    label = tk.Label(root, text="Welcome!")
    label.pack(pady=10) # Add some vertical padding


<<<<<<< HEAD
=======
    textbox = tk.Entry(root)
    textbox.pack() # Add some vertical padding
    #textline = tk.Text(root, width = 50, height = 5)
    #textline.pack() # Add some vertical padding
>>>>>>> 7b0d8899


    # Create a button widget
    button = tk.Button(root, text="Click Me", command=on_button_click)
    button2 = tk.Button(root, text="Add Task", command=add_task)
    button3 = tk.Button(root, text="Add User", command=add_user)
    button.pack(pady=20)
    button2.pack()
    button3.pack()


    def get_text_data():
        data = text_widget.get("1.0", "end-1c") # "1.0" for start, "end-1c" to exclude trailing newline
        print("Text data:", type(data))
        print("Text data:", data)


    text_widget = tk.Text(root, height=5, width=30)
    text_widget.pack()

    submit_button = tk.Button(root, text="Get Text Data", command=get_text_data)
    submit_button.pack()


    # Start the main event loop
    root.mainloop()<|MERGE_RESOLUTION|>--- conflicted
+++ resolved
@@ -1,34 +1,3 @@
-<<<<<<< HEAD
-import tkinter as tk
-from tkinter import ttk
-
-def on_button1_click():
-    """Function to be called when the button is clicked."""
-    label.config(text="Enter Manager!")
-
-def on_button2_click():
-    """Function to be called when the button is clicked."""
-    label.config(text="Enter Employee!")
-
-# Create the main window
-root = tk.Tk()
-root.title("Spork Scheduler")
-root.geometry("500x350")
-
-# Create a label widget
-label = tk.Label(root, text="Welcome!")
-label.pack(expand=True) # Add some vertical padding
-
-#frame to hold button
-button_frame=tk.Frame(root)
-button_frame.pack(expand=True)
-# Create a button widget
-button = tk.Button(button_frame, text="Manager", command=on_button1_click)
-button2 = tk.Button(button_frame, text="Employee", command=on_button2_click)
-button.pack(side=tk.LEFT, padx=20)
-button2.pack(side=tk.RIGHT, padx=20)
-
-=======
 import time, xmlrpc.client, subprocess, atexit, tkinter as tk
 
 IS_DEBUG_BUILD = True
@@ -84,20 +53,16 @@
     root = tk.Tk()
     root.title("Simple Tkinter App")
     root.geometry("640x480")
->>>>>>> 7b0d8899
 
     # Create a label widget
     label = tk.Label(root, text="Welcome!")
     label.pack(pady=10) # Add some vertical padding
 
 
-<<<<<<< HEAD
-=======
     textbox = tk.Entry(root)
     textbox.pack() # Add some vertical padding
     #textline = tk.Text(root, width = 50, height = 5)
     #textline.pack() # Add some vertical padding
->>>>>>> 7b0d8899
 
 
     # Create a button widget
